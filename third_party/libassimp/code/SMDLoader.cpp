/*
---------------------------------------------------------------------------
Open Asset Import Library (assimp)
---------------------------------------------------------------------------

Copyright (c) 2006-2018, assimp team
<<<<<<< HEAD


=======
>>>>>>> 4be93cbd

All rights reserved.

Redistribution and use of this software in source and binary forms,
with or without modification, are permitted provided that the following
conditions are met:

* Redistributions of source code must retain the above
  copyright notice, this list of conditions and the
  following disclaimer.

* Redistributions in binary form must reproduce the above
  copyright notice, this list of conditions and the
  following disclaimer in the documentation and/or other
  materials provided with the distribution.

* Neither the name of the assimp team, nor the names of its
  contributors may be used to endorse or promote products
  derived from this software without specific prior
  written permission of the assimp team.

THIS SOFTWARE IS PROVIDED BY THE COPYRIGHT HOLDERS AND CONTRIBUTORS
"AS IS" AND ANY EXPRESS OR IMPLIED WARRANTIES, INCLUDING, BUT NOT
LIMITED TO, THE IMPLIED WARRANTIES OF MERCHANTABILITY AND FITNESS FOR
A PARTICULAR PURPOSE ARE DISCLAIMED. IN NO EVENT SHALL THE COPYRIGHT
OWNER OR CONTRIBUTORS BE LIABLE FOR ANY DIRECT, INDIRECT, INCIDENTAL,
SPECIAL, EXEMPLARY, OR CONSEQUENTIAL DAMAGES (INCLUDING, BUT NOT
LIMITED TO, PROCUREMENT OF SUBSTITUTE GOODS OR SERVICES; LOSS OF USE,
DATA, OR PROFITS; OR BUSINESS INTERRUPTION) HOWEVER CAUSED AND ON ANY
THEORY OF LIABILITY, WHETHER IN CONTRACT, STRICT LIABILITY, OR TORT
(INCLUDING NEGLIGENCE OR OTHERWISE) ARISING IN ANY WAY OUT OF THE USE
OF THIS SOFTWARE, EVEN IF ADVISED OF THE POSSIBILITY OF SUCH DAMAGE.
---------------------------------------------------------------------------
*/

/** @file  SMDLoader.cpp
 *  @brief Implementation of the SMD importer class
 */


#ifndef ASSIMP_BUILD_NO_SMD_IMPORTER

<<<<<<< HEAD
// internal headers
#include "SMDLoader.h"
=======
>>>>>>> 4be93cbd
#include <assimp/fast_atof.h>
#include <assimp/SkeletonMeshBuilder.h>
#include <assimp/Importer.hpp>
#include <assimp/IOSystem.hpp>
#include <assimp/scene.h>
#include <assimp/DefaultLogger.hpp>
#include <assimp/importerdesc.h>
#include <memory>
#include <assimp/DefaultIOSystem.h>
#include <tuple>

// internal headers
#include "SMDLoader.h"

#ifndef _WIN32
#define strtok_s strtok_r
#endif

using namespace Assimp;

static const aiImporterDesc desc = {
    "Valve SMD Importer",
    "",
    "",
    "",
    aiImporterFlags_SupportTextFlavour,
    0,
    0,
    0,
    0,
    "smd vta"
};

// ------------------------------------------------------------------------------------------------
// Constructor to be privately used by Importer
SMDImporter::SMDImporter()
: configFrameID()
, mBuffer()
, pScene( nullptr )
, iFileSize( 0 )
, iSmallestFrame( INT_MAX )
, dLengthOfAnim( 0.0 )
, bHasUVs(false )
, iLineNumber(-1)  {
    // empty
}

// ------------------------------------------------------------------------------------------------
// Destructor, private as well
SMDImporter::~SMDImporter() {
    // empty
}

// ------------------------------------------------------------------------------------------------
// Returns whether the class can handle the format of the given file.
bool SMDImporter::CanRead( const std::string& pFile, IOSystem* /*pIOHandler*/, bool) const {
    // fixme: auto format detection
    return SimpleExtensionCheck(pFile,"smd","vta");
}

// ------------------------------------------------------------------------------------------------
// Get a list of all supported file extensions
const aiImporterDesc* SMDImporter::GetInfo () const {
    return &desc;
}

// ------------------------------------------------------------------------------------------------
// Setup configuration properties
void SMDImporter::SetupProperties(const Importer* pImp) {
    // The
    // AI_CONFIG_IMPORT_SMD_KEYFRAME option overrides the
    // AI_CONFIG_IMPORT_GLOBAL_KEYFRAME option.
    configFrameID = pImp->GetPropertyInteger(AI_CONFIG_IMPORT_SMD_KEYFRAME,-1);
    if(static_cast<unsigned int>(-1) == configFrameID)  {
        configFrameID = pImp->GetPropertyInteger(AI_CONFIG_IMPORT_GLOBAL_KEYFRAME,0);
    }

    bLoadAnimationList = pImp->GetPropertyBool(AI_CONFIG_IMPORT_SMD_LOAD_ANIMATION_LIST, true);
    noSkeletonMesh = pImp->GetPropertyBool(AI_CONFIG_IMPORT_NO_SKELETON_MESHES, false);
}

// ------------------------------------------------------------------------------------------------
// Imports the given file into the given scene structure.
void SMDImporter::InternReadFile( const std::string& pFile, aiScene* pScene, IOSystem* pIOHandler) {
    this->pScene = pScene;
    ReadSmd(pFile, pIOHandler);

    // If there are no triangles it seems to be an animation SMD,
    // containing only the animation skeleton.
    if (asTriangles.empty()) {
        if (asBones.empty()) {
            throw DeadlyImportError("SMD: No triangles and no bones have "
                "been found in the file. This file seems to be invalid.");
        }

        // Set the flag in the scene structure which indicates
        // that there is nothing than an animation skeleton
        pScene->mFlags |= AI_SCENE_FLAGS_INCOMPLETE;
    }

    if (!asBones.empty()) {
        // Check whether all bones have been initialized
        for (std::vector<SMD::Bone>::const_iterator
<<<<<<< HEAD
            i =  asBones.begin();
            i != asBones.end();++i)
        {
            if (!(*i).mName.length())
            {
=======
                i =  asBones.begin();
                i != asBones.end();++i) {
            if (!(*i).mName.length()) {
>>>>>>> 4be93cbd
                ASSIMP_LOG_WARN("SMD: Not all bones have been initialized");
                break;
            }
        }

        // now fix invalid time values and make sure the animation starts at frame 0
        FixTimeValues();
    }

    // build output nodes (bones are added as empty dummy nodes)
    CreateOutputNodes();

    if (!(pScene->mFlags & AI_SCENE_FLAGS_INCOMPLETE)) {
        // create output meshes
        CreateOutputMeshes();

        // build an output material list
        CreateOutputMaterials();

        // use root node that renders all meshes
        pScene->mRootNode->mNumMeshes = pScene->mNumMeshes;
        pScene->mRootNode->mMeshes = new unsigned int[pScene->mNumMeshes];
        for (unsigned int i = 0; i < pScene->mNumMeshes; ++i) {
            pScene->mRootNode->mMeshes[i] = i;
        }
    }

    // build the output animation
    CreateOutputAnimations(pFile, pIOHandler);

    if ((pScene->mFlags & AI_SCENE_FLAGS_INCOMPLETE) && !noSkeletonMesh) {
        SkeletonMeshBuilder skeleton(pScene);
    }
}

// ------------------------------------------------------------------------------------------------
// Write an error message with line number to the log file
void SMDImporter::LogErrorNoThrow(const char* msg) {
    const size_t BufferSize = 1024;
    char szTemp[BufferSize];
    ai_snprintf(szTemp,BufferSize,"Line %u: %s",iLineNumber,msg);
    DefaultLogger::get()->error(szTemp);
}

// ------------------------------------------------------------------------------------------------
// Write a warning with line number to the log file
void SMDImporter::LogWarning(const char* msg) {
    const size_t BufferSize = 1024;
    char szTemp[BufferSize];
    ai_assert(strlen(msg) < 1000);
<<<<<<< HEAD
    ai_snprintf(szTemp,1024,"Line %u: %s",iLineNumber,msg);
=======
    ai_snprintf(szTemp,BufferSize,"Line %u: %s",iLineNumber,msg);
>>>>>>> 4be93cbd
    ASSIMP_LOG_WARN(szTemp);
}

// ------------------------------------------------------------------------------------------------
// Fix invalid time values in the file
void SMDImporter::FixTimeValues() {
    double dDelta = (double)iSmallestFrame;
    double dMax = 0.0f;
    for (std::vector<SMD::Bone>::iterator
            iBone =  asBones.begin();
            iBone != asBones.end();++iBone) {
        for (std::vector<SMD::Bone::Animation::MatrixKey>::iterator
                iKey =  (*iBone).sAnim.asKeys.begin();
                iKey != (*iBone).sAnim.asKeys.end();++iKey) {
            (*iKey).dTime -= dDelta;
            dMax = std::max(dMax, (*iKey).dTime);
        }
    }
    dLengthOfAnim = dMax;
}

// ------------------------------------------------------------------------------------------------
// create output meshes
void SMDImporter::CreateOutputMeshes() {
    if (aszTextures.empty()) {
        aszTextures.push_back(std::string());
    }

    // we need to sort all faces by their material index
    // in opposition to other loaders we can be sure that each
    // material is at least used once.
    pScene->mNumMeshes = (unsigned int) aszTextures.size();
    pScene->mMeshes = new aiMesh*[pScene->mNumMeshes];

    typedef std::vector<unsigned int> FaceList;
    FaceList* aaiFaces = new FaceList[pScene->mNumMeshes];

    // approximate the space that will be required
    unsigned int iNum = (unsigned int)asTriangles.size() / pScene->mNumMeshes;
    iNum += iNum >> 1;
    for (unsigned int i = 0; i < pScene->mNumMeshes;++i) {
        aaiFaces[i].reserve(iNum);
    }

    // collect all faces
    iNum = 0;
    for (std::vector<SMD::Face>::const_iterator
<<<<<<< HEAD
        iFace =  asTriangles.begin();
        iFace != asTriangles.end();++iFace,++iNum)
    {
        if (UINT_MAX == (*iFace).iTexture)aaiFaces[(*iFace).iTexture].push_back( 0 );
        else if ((*iFace).iTexture >= aszTextures.size())
        {
=======
            iFace =  asTriangles.begin();
            iFace != asTriangles.end();++iFace,++iNum) {
        if (UINT_MAX == (*iFace).iTexture) {
            aaiFaces[(*iFace).iTexture].push_back( 0 );
        } else if ((*iFace).iTexture >= aszTextures.size()) {
>>>>>>> 4be93cbd
            ASSIMP_LOG_INFO("[SMD/VTA] Material index overflow in face");
            aaiFaces[(*iFace).iTexture].push_back((unsigned int)aszTextures.size()-1);
        } else {
            aaiFaces[(*iFace).iTexture].push_back(iNum);
        }
    }

    // now create the output meshes
    for (unsigned int i = 0; i < pScene->mNumMeshes;++i) {
        aiMesh*& pcMesh = pScene->mMeshes[i] = new aiMesh();
        ai_assert(!aaiFaces[i].empty()); // should not be empty ...

        pcMesh->mPrimitiveTypes = aiPrimitiveType_TRIANGLE;
        pcMesh->mNumVertices = (unsigned int)aaiFaces[i].size()*3;
        pcMesh->mNumFaces = (unsigned int)aaiFaces[i].size();
        pcMesh->mMaterialIndex = i;

        // storage for bones
        typedef std::pair<unsigned int,float> TempWeightListEntry;
        typedef std::vector< TempWeightListEntry > TempBoneWeightList;

        TempBoneWeightList* aaiBones = new TempBoneWeightList[asBones.size()]();

        // try to reserve enough memory without wasting too much
        for (unsigned int iBone = 0; iBone < asBones.size();++iBone) {
            aaiBones[iBone].reserve(pcMesh->mNumVertices/asBones.size());
        }

        // allocate storage
        pcMesh->mFaces = new aiFace[pcMesh->mNumFaces];
        aiVector3D* pcNormals = pcMesh->mNormals = new aiVector3D[pcMesh->mNumVertices];
        aiVector3D* pcVerts = pcMesh->mVertices = new aiVector3D[pcMesh->mNumVertices];

        aiVector3D* pcUVs = nullptr;
        if (bHasUVs) {
            pcUVs = pcMesh->mTextureCoords[0] = new aiVector3D[pcMesh->mNumVertices];
            pcMesh->mNumUVComponents[0] = 2;
        }

        iNum = 0;
        for (unsigned int iFace = 0; iFace < pcMesh->mNumFaces;++iFace) {
            pcMesh->mFaces[iFace].mIndices = new unsigned int[3];
            pcMesh->mFaces[iFace].mNumIndices = 3;

            // fill the vertices
            unsigned int iSrcFace = aaiFaces[i][iFace];
            SMD::Face& face = asTriangles[iSrcFace];

            *pcVerts++ = face.avVertices[0].pos;
            *pcVerts++ = face.avVertices[1].pos;
            *pcVerts++ = face.avVertices[2].pos;

            // fill the normals
            *pcNormals++ = face.avVertices[0].nor;
            *pcNormals++ = face.avVertices[1].nor;
            *pcNormals++ = face.avVertices[2].nor;

            // fill the texture coordinates
            if (pcUVs) {
                *pcUVs++ = face.avVertices[0].uv;
                *pcUVs++ = face.avVertices[1].uv;
                *pcUVs++ = face.avVertices[2].uv;
            }

            for (unsigned int iVert = 0; iVert < 3;++iVert) {
                float fSum = 0.0f;
                for (unsigned int iBone = 0;iBone < face.avVertices[iVert].aiBoneLinks.size();++iBone)  {
                    TempWeightListEntry& pairval = face.avVertices[iVert].aiBoneLinks[iBone];

                    // FIX: The second check is here just to make sure we won't
                    // assign more than one weight to a single vertex index
<<<<<<< HEAD
                    if (pairval.first >= asBones.size() ||
                        pairval.first == face.avVertices[iVert].iParentNode)
                    {
=======
                    if (pairval.first >= asBones.size() || pairval.first == face.avVertices[iVert].iParentNode) {
>>>>>>> 4be93cbd
                        ASSIMP_LOG_ERROR("[SMD/VTA] Bone index overflow. "
                            "The bone index will be ignored, the weight will be assigned "
                            "to the vertex' parent node");
                        continue;
                    }
                    aaiBones[pairval.first].push_back(TempWeightListEntry(iNum,pairval.second));
                    fSum += pairval.second;
                }
                // ******************************************************************
                // If the sum of all vertex weights is not 1.0 we must assign
                // the rest to the vertex' parent node. Well, at least the doc says
                // we should ...
                // FIX: We use 0.975 as limit, floating-point inaccuracies seem to
                // be very strong in some SMD exporters. Furthermore it is possible
                // that the parent of a vertex is 0xffffffff (if the corresponding
                // entry in the file was unreadable)
                // ******************************************************************
<<<<<<< HEAD
                if (fSum < 0.975f && face.avVertices[iVert].iParentNode != UINT_MAX)
                {
                    if (face.avVertices[iVert].iParentNode >= asBones.size())
                    {
=======
                if (fSum < 0.975f && face.avVertices[iVert].iParentNode != UINT_MAX) {
                    if (face.avVertices[iVert].iParentNode >= asBones.size()) {
>>>>>>> 4be93cbd
                        ASSIMP_LOG_ERROR("[SMD/VTA] Bone index overflow. "
                            "The index of the vertex parent bone is invalid. "
                            "The remaining weights will be normalized to 1.0");

                        if (fSum) {
                            fSum = 1 / fSum;
                            for (unsigned int iBone = 0;iBone < face.avVertices[iVert].aiBoneLinks.size();++iBone) {
                                TempWeightListEntry& pairval = face.avVertices[iVert].aiBoneLinks[iBone];
                                if (pairval.first >= asBones.size()) {
                                    continue;
                                }
                                aaiBones[pairval.first].back().second *= fSum;
                            }
                        }
                    } else {
                        aaiBones[face.avVertices[iVert].iParentNode].push_back(
                            TempWeightListEntry(iNum,1.0f-fSum));
                    }
                }
                pcMesh->mFaces[iFace].mIndices[iVert] = iNum++;
            }
        }

        // now build all bones of the mesh
        iNum = 0;
        for (unsigned int iBone = 0; iBone < asBones.size();++iBone) {
            if (!aaiBones[iBone].empty())++iNum;
        }

        if (iNum) {
            pcMesh->mNumBones = iNum;
            pcMesh->mBones = new aiBone*[pcMesh->mNumBones];
            iNum = 0;
            for (unsigned int iBone = 0; iBone < asBones.size();++iBone) {
                if (aaiBones[iBone].empty()) {
                    continue;
                }
                aiBone*& bone = pcMesh->mBones[iNum] = new aiBone();

                bone->mNumWeights = (unsigned int)aaiBones[iBone].size();
                bone->mWeights = new aiVertexWeight[bone->mNumWeights];
                bone->mOffsetMatrix = asBones[iBone].mOffsetMatrix;
                bone->mName.Set( asBones[iBone].mName );

                asBones[iBone].bIsUsed = true;

                for (unsigned int iWeight = 0; iWeight < bone->mNumWeights;++iWeight) {
                    bone->mWeights[iWeight].mVertexId = aaiBones[iBone][iWeight].first;
                    bone->mWeights[iWeight].mWeight = aaiBones[iBone][iWeight].second;
                }
                ++iNum;
            }
        }
        delete[] aaiBones;
    }
    delete[] aaiFaces;
}

// ------------------------------------------------------------------------------------------------
// add bone child nodes
void SMDImporter::AddBoneChildren(aiNode* pcNode, uint32_t iParent) {
    ai_assert( nullptr != pcNode );
    ai_assert( 0 == pcNode->mNumChildren );
    ai_assert( nullptr == pcNode->mChildren);

    // first count ...
    for (unsigned int i = 0; i < asBones.size();++i) {
        SMD::Bone& bone = asBones[i];
        if (bone.iParent == iParent) {
            ++pcNode->mNumChildren;
        }
    }

    // now allocate the output array
    pcNode->mChildren = new aiNode*[pcNode->mNumChildren];

    // and fill all subnodes
    unsigned int qq( 0 );
    for (unsigned int i = 0; i < asBones.size();++i) {
        SMD::Bone& bone = asBones[i];
        if (bone.iParent != iParent) {
            continue;
        }

        aiNode* pc = pcNode->mChildren[qq++] = new aiNode();
        pc->mName.Set(bone.mName);

        // store the local transformation matrix of the bind pose
        if (bone.sAnim.asKeys.size()) {
            pc->mTransformation = bone.sAnim.asKeys[0].matrix;
        }

        if (bone.iParent == static_cast<uint32_t>(-1)) { 
            bone.mOffsetMatrix = pc->mTransformation;
        } else {
            bone.mOffsetMatrix = asBones[bone.iParent].mOffsetMatrix * pc->mTransformation;
        }

        pc->mParent = pcNode;

        // add children to this node, too
        AddBoneChildren(pc,i);
    }
}

// ------------------------------------------------------------------------------------------------
// create output nodes
void SMDImporter::CreateOutputNodes() {
    pScene->mRootNode = new aiNode();

    // now add all bones as dummy sub nodes to the graph
    AddBoneChildren(pScene->mRootNode,(uint32_t)-1);
    for (auto &bone : asBones) {
        bone.mOffsetMatrix.Inverse();
    }

    // if we have only one bone we can even remove the root node
    if (pScene->mFlags & AI_SCENE_FLAGS_INCOMPLETE && 1 == pScene->mRootNode->mNumChildren) {
        aiNode* pcOldRoot = pScene->mRootNode;
        pScene->mRootNode = pcOldRoot->mChildren[0];
        pcOldRoot->mChildren[0] = nullptr;
        delete pcOldRoot;

        pScene->mRootNode->mParent = nullptr;
    }
    else
    {
        ::strcpy(pScene->mRootNode->mName.data, "<SMD_root>");
        pScene->mRootNode->mName.length = 10;
    }
}

// ------------------------------------------------------------------------------------------------
// create output animations
void SMDImporter::CreateOutputAnimations(const std::string &pFile, IOSystem* pIOHandler) {
    std::vector<std::tuple<std::string, std::string>> animFileList;

    if (bLoadAnimationList) {
        GetAnimationFileList(pFile, pIOHandler, animFileList);
    }
    int animCount = animFileList.size() + 1;
    pScene->mNumAnimations = 1;
    pScene->mAnimations = new aiAnimation*[animCount];
    memset(pScene->mAnimations, 0, sizeof(aiAnimation*)*animCount);
    CreateOutputAnimation(0, "");

    for (auto &animFile : animFileList) {
        ReadSmd(std::get<1>(animFile), pIOHandler);
        if (asBones.empty()) {
            continue;
        }

        FixTimeValues();
        CreateOutputAnimation(pScene->mNumAnimations++, std::get<0>(animFile));
    }
}

void SMDImporter::CreateOutputAnimation(int index, const std::string &name) {
    aiAnimation*& anim = pScene->mAnimations[index] = new aiAnimation();

    if (name.length()) {
        anim->mName.Set(name.c_str());
    }
    anim->mDuration = dLengthOfAnim;
    anim->mNumChannels = asBones.size();
    anim->mTicksPerSecond = 25.0; // FIXME: is this correct?

    aiNodeAnim** pp = anim->mChannels = new aiNodeAnim*[anim->mNumChannels];

    // now build valid keys
    unsigned int a = 0;
    for (std::vector<SMD::Bone>::const_iterator i = asBones.begin(); i != asBones.end(); ++i) {
        aiNodeAnim* p = pp[a] = new aiNodeAnim();

        // copy the name of the bone
        p->mNodeName.Set(i->mName);

        p->mNumRotationKeys = (unsigned int)(*i).sAnim.asKeys.size();
        if (p->mNumRotationKeys){
            p->mNumPositionKeys = p->mNumRotationKeys;
            aiVectorKey* pVecKeys = p->mPositionKeys = new aiVectorKey[p->mNumRotationKeys];
            aiQuatKey* pRotKeys = p->mRotationKeys = new aiQuatKey[p->mNumRotationKeys];

            for (std::vector<SMD::Bone::Animation::MatrixKey>::const_iterator
                    qq = (*i).sAnim.asKeys.begin();
                    qq != (*i).sAnim.asKeys.end(); ++qq) {
                pRotKeys->mTime = pVecKeys->mTime = (*qq).dTime;

                // compute the rotation quaternion from the euler angles
                // aiQuaternion: The order of the parameters is yzx?
                pRotKeys->mValue = aiQuaternion((*qq).vRot.y, (*qq).vRot.z, (*qq).vRot.x);
                pVecKeys->mValue = (*qq).vPos;

                ++pVecKeys; ++pRotKeys;
            }
        }
        ++a;

        // there are no scaling keys ...
    }
}

void SMDImporter::GetAnimationFileList(const std::string &pFile, IOSystem* pIOHandler, std::vector<std::tuple<std::string, std::string>>& outList) {
    auto base = DefaultIOSystem::absolutePath(pFile);
    auto name = DefaultIOSystem::completeBaseName(pFile);
    auto path = base + "/" + name + "_animation.txt";

    std::unique_ptr<IOStream> file(pIOHandler->Open(path.c_str(), "rb"));
    if (file.get() == nullptr) {
        return;
    }

    // Allocate storage and copy the contents of the file to a memory buffer
    std::vector<char> buf;
    size_t fileSize = file->FileSize();
    buf.resize(fileSize + 1);
    TextFileToBuffer(file.get(), buf);

    /*
        *_animation.txt format:
        name path
        idle idle.smd
        jump anim/jump.smd
        walk.smd
        ...
    */
    std::string animName, animPath;
    char *tok1, *tok2;
    char *context1, *context2;

    tok1 = strtok_s(&buf[0], "\r\n", &context1);
    while (tok1 != NULL) {
        tok2 = strtok_s(tok1, " \t", &context2);
        if (tok2) {
            char *p = tok2;
            tok2 = strtok_s(nullptr, " \t", &context2);
            if (tok2) {
                animPath = tok2;
                animName = p;
            } else  {
                // No name
                animPath = p;
                animName = DefaultIOSystem::completeBaseName(animPath);
            }
            outList.push_back(std::make_tuple(animName, base + "/" + animPath));
        }
        tok1 = strtok_s(nullptr, "\r\n", &context1);
    }
}

// ------------------------------------------------------------------------------------------------
// create output materials
void SMDImporter::CreateOutputMaterials() {
    ai_assert( nullptr != pScene );

    pScene->mNumMaterials = (unsigned int)aszTextures.size();
    pScene->mMaterials = new aiMaterial*[std::max(1u, pScene->mNumMaterials)];

    for (unsigned int iMat = 0; iMat < pScene->mNumMaterials; ++iMat) {
        aiMaterial* pcMat = new aiMaterial();
        ai_assert( nullptr != pcMat );
        pScene->mMaterials[iMat] = pcMat;

        aiString szName;
        szName.length = (size_t)ai_snprintf(szName.data,MAXLEN,"Texture_%u",iMat);
        pcMat->AddProperty(&szName,AI_MATKEY_NAME);

        if (aszTextures[iMat].length())
        {
            ::strncpy(szName.data, aszTextures[iMat].c_str(),MAXLEN-1);
            szName.length = aszTextures[iMat].length();
            pcMat->AddProperty(&szName,AI_MATKEY_TEXTURE_DIFFUSE(0));
        }
    }

    // create a default material if necessary
    if (0 == pScene->mNumMaterials) {
        pScene->mNumMaterials = 1;

        aiMaterial* pcHelper = new aiMaterial();
        pScene->mMaterials[0] = pcHelper;

        int iMode = static_cast<int>(aiShadingMode_Gouraud);
        pcHelper->AddProperty<int>(&iMode, 1, AI_MATKEY_SHADING_MODEL);

        aiColor3D clr;
        clr.b = clr.g = clr.r = 0.7f;
        pcHelper->AddProperty<aiColor3D>(&clr, 1,AI_MATKEY_COLOR_DIFFUSE);
        pcHelper->AddProperty<aiColor3D>(&clr, 1,AI_MATKEY_COLOR_SPECULAR);

        clr.b = clr.g = clr.r = 0.05f;
        pcHelper->AddProperty<aiColor3D>(&clr, 1,AI_MATKEY_COLOR_AMBIENT);

        aiString szName;
        szName.Set(AI_DEFAULT_MATERIAL_NAME);
        pcHelper->AddProperty(&szName,AI_MATKEY_NAME);
    }
}

// ------------------------------------------------------------------------------------------------
// Parse the file
void SMDImporter::ParseFile() {
    const char* szCurrent = &mBuffer[0];

    // read line per line ...
    for ( ;; ) {
        if(!SkipSpacesAndLineEnd(szCurrent,&szCurrent)) {
            break;
        }

        // "version <n> \n", <n> should be 1 for hl and hl2 SMD files
        if (TokenMatch(szCurrent,"version",7)) {
            if(!SkipSpaces(szCurrent,&szCurrent)) break;
<<<<<<< HEAD
            if (1 != strtoul10(szCurrent,&szCurrent))
            {
=======
            if (1 != strtoul10(szCurrent,&szCurrent)) {
>>>>>>> 4be93cbd
                ASSIMP_LOG_WARN("SMD.version is not 1. This "
                    "file format is not known. Continuing happily ...");
            }
            continue;
        }
        // "nodes\n" - Starts the node section
        if (TokenMatch(szCurrent,"nodes",5)) {
            ParseNodesSection(szCurrent,&szCurrent);
            continue;
        }
        // "triangles\n" - Starts the triangle section
        if (TokenMatch(szCurrent,"triangles",9)) {
            ParseTrianglesSection(szCurrent,&szCurrent);
            continue;
        }
        // "vertexanimation\n" - Starts the vertex animation section
        if (TokenMatch(szCurrent,"vertexanimation",15)) {
            bHasUVs = false;
            ParseVASection(szCurrent,&szCurrent);
            continue;
        }
        // "skeleton\n" - Starts the skeleton section
        if (TokenMatch(szCurrent,"skeleton",8)) {
            ParseSkeletonSection(szCurrent,&szCurrent);
            continue;
        }
        SkipLine(szCurrent,&szCurrent);
    }
}

void SMDImporter::ReadSmd(const std::string &pFile, IOSystem* pIOHandler) {
    std::unique_ptr<IOStream> file(pIOHandler->Open(pFile, "rb"));

    // Check whether we can read from the file
    if (file.get() == nullptr) {
        throw DeadlyImportError("Failed to open SMD/VTA file " + pFile + ".");
    }

    iFileSize = (unsigned int)file->FileSize();

    // Allocate storage and copy the contents of the file to a memory buffer
    mBuffer.resize(iFileSize + 1);
    TextFileToBuffer(file.get(), mBuffer);

    iSmallestFrame = INT_MAX;
    bHasUVs = true;
    iLineNumber = 1;

    // Reserve enough space for ... hm ... 10 textures
    aszTextures.reserve(10);

    // Reserve enough space for ... hm ... 1000 triangles
    asTriangles.reserve(1000);

    // Reserve enough space for ... hm ... 20 bones
    asBones.reserve(20);

    aszTextures.clear();
    asTriangles.clear();
    asBones.clear();

    // parse the file ...
    ParseFile();
}

// ------------------------------------------------------------------------------------------------
unsigned int SMDImporter::GetTextureIndex(const std::string& filename) {
    unsigned int iIndex = 0;
    for (std::vector<std::string>::const_iterator
            i =  aszTextures.begin();
            i != aszTextures.end();++i,++iIndex) {
        // case-insensitive ... it's a path
        if (0 == ASSIMP_stricmp ( filename.c_str(),(*i).c_str())) {
            return iIndex;
        }
    }
    iIndex = (unsigned int)aszTextures.size();
    aszTextures.push_back(filename);
    return iIndex;
}

// ------------------------------------------------------------------------------------------------
// Parse the nodes section of the file
void SMDImporter::ParseNodesSection(const char* szCurrent, const char** szCurrentOut) {
    for ( ;; ) {
        // "end\n" - Ends the nodes section
        if (0 == ASSIMP_strincmp(szCurrent,"end",3) && IsSpaceOrNewLine(*(szCurrent+3))) {
            szCurrent += 4;
            break;
        }
        ParseNodeInfo(szCurrent,&szCurrent);
    }
    SkipSpacesAndLineEnd(szCurrent,&szCurrent);
    *szCurrentOut = szCurrent;
}

// ------------------------------------------------------------------------------------------------
// Parse the triangles section of the file
void SMDImporter::ParseTrianglesSection(const char* szCurrent, const char** szCurrentOut) {
    // Parse a triangle, parse another triangle, parse the next triangle ...
    // and so on until we reach a token that looks quite similar to "end"
    for ( ;; ) {
        if(!SkipSpacesAndLineEnd(szCurrent,&szCurrent)) {
            break;
        }

        // "end\n" - Ends the triangles section
        if (TokenMatch(szCurrent,"end",3)) {
            break;
        }
        ParseTriangle(szCurrent,&szCurrent);
    }
    SkipSpacesAndLineEnd(szCurrent,&szCurrent);
    *szCurrentOut = szCurrent;
}
// ------------------------------------------------------------------------------------------------
// Parse the vertex animation section of the file
void SMDImporter::ParseVASection(const char* szCurrent, const char** szCurrentOut) {
    unsigned int iCurIndex = 0;
    for ( ;; ) {
        if (!SkipSpacesAndLineEnd(szCurrent,&szCurrent)) {
            break;
        }

        // "end\n" - Ends the "vertexanimation" section
        if (TokenMatch(szCurrent,"end",3)) {
            break;
        }

        // "time <n>\n"
        if (TokenMatch(szCurrent,"time",4)) {
            // NOTE: The doc says that time values COULD be negative ...
            // NOTE2: this is the shape key -> valve docs
            int iTime = 0;
            if(!ParseSignedInt(szCurrent,&szCurrent,iTime) || configFrameID != (unsigned int)iTime) {
                break;
            }
            SkipLine(szCurrent,&szCurrent);
        } else {
            if(0 == iCurIndex) {
                asTriangles.push_back(SMD::Face());
            }
            if (++iCurIndex == 3) {
                iCurIndex = 0;
            }
            ParseVertex(szCurrent,&szCurrent,asTriangles.back().avVertices[iCurIndex],true);
        }
    }

    if (iCurIndex != 2 && !asTriangles.empty()) {
        // we want to no degenerates, so throw this triangle away
        asTriangles.pop_back();
    }

    SkipSpacesAndLineEnd(szCurrent,&szCurrent);
    *szCurrentOut = szCurrent;
}

// ------------------------------------------------------------------------------------------------
// Parse the skeleton section of the file
void SMDImporter::ParseSkeletonSection(const char* szCurrent, const char** szCurrentOut) {
    int iTime = 0;
    for ( ;; ) {
        if (!SkipSpacesAndLineEnd(szCurrent,&szCurrent)) {
            break;
        }

        // "end\n" - Ends the skeleton section
        if (TokenMatch(szCurrent,"end",3)) {
            break;
        } else if (TokenMatch(szCurrent,"time",4)) {
        // "time <n>\n" - Specifies the current animation frame
            if(!ParseSignedInt(szCurrent,&szCurrent,iTime)) {
                break;
            }

            iSmallestFrame = std::min(iSmallestFrame,iTime);
            SkipLine(szCurrent,&szCurrent);
        } else {
            ParseSkeletonElement(szCurrent,&szCurrent,iTime);
        }
    }
    *szCurrentOut = szCurrent;
}

// ------------------------------------------------------------------------------------------------
#define SMDI_PARSE_RETURN { \
    SkipLine(szCurrent,&szCurrent); \
    *szCurrentOut = szCurrent; \
    return; \
}
// ------------------------------------------------------------------------------------------------
// Parse a node line
void SMDImporter::ParseNodeInfo(const char* szCurrent, const char** szCurrentOut) {
    unsigned int iBone  = 0;
    SkipSpacesAndLineEnd(szCurrent,&szCurrent);
    if ( !ParseUnsignedInt(szCurrent,&szCurrent,iBone) || !SkipSpaces(szCurrent,&szCurrent)) {
        LogErrorNoThrow("Unexpected EOF/EOL while parsing bone index");
        SMDI_PARSE_RETURN;
    }
    // add our bone to the list
    if (iBone >= asBones.size()) {
        asBones.resize(iBone+1);
    }
    SMD::Bone& bone = asBones[iBone];

    bool bQuota = true;
    if ('\"' != *szCurrent) {
        LogWarning("Bone name is expcted to be enclosed in "
            "double quotation marks. ");
        bQuota = false;
    } else {
        ++szCurrent;
    }

    const char* szEnd = szCurrent;
    for ( ;; ) {
        if (bQuota && '\"' == *szEnd) {
            iBone = (unsigned int)(szEnd - szCurrent);
            ++szEnd;
            break;
        } else if (!bQuota && IsSpaceOrNewLine(*szEnd)) {
            iBone = (unsigned int)(szEnd - szCurrent);
            break;
        } else if (!(*szEnd)) {
            LogErrorNoThrow("Unexpected EOF/EOL while parsing bone name");
            SMDI_PARSE_RETURN;
        }
        ++szEnd;
    }
    bone.mName = std::string(szCurrent,iBone);
    szCurrent = szEnd;

    // the only negative bone parent index that could occur is -1 AFAIK
    if(!ParseSignedInt(szCurrent,&szCurrent,(int&)bone.iParent))  {
        LogErrorNoThrow("Unexpected EOF/EOL while parsing bone parent index. Assuming -1");
        SMDI_PARSE_RETURN;
    }

    // go to the beginning of the next line
    SMDI_PARSE_RETURN;
}

// ------------------------------------------------------------------------------------------------
// Parse a skeleton element
void SMDImporter::ParseSkeletonElement(const char* szCurrent, const char** szCurrentOut,int iTime) {
    aiVector3D vPos;
    aiVector3D vRot;

    unsigned int iBone  = 0;
<<<<<<< HEAD
    if(!ParseUnsignedInt(szCurrent,&szCurrent,iBone))
    {
=======
    if(!ParseUnsignedInt(szCurrent,&szCurrent,iBone)) {
>>>>>>> 4be93cbd
        ASSIMP_LOG_ERROR("Unexpected EOF/EOL while parsing bone index");
        SMDI_PARSE_RETURN;
    }
    if (iBone >= asBones.size()) {
        LogErrorNoThrow("Bone index in skeleton section is out of range");
        SMDI_PARSE_RETURN;
    }
    SMD::Bone& bone = asBones[iBone];

    bone.sAnim.asKeys.push_back(SMD::Bone::Animation::MatrixKey());
    SMD::Bone::Animation::MatrixKey& key = bone.sAnim.asKeys.back();

    key.dTime = (double)iTime;
    if(!ParseFloat(szCurrent,&szCurrent,(float&)vPos.x)) {
        LogErrorNoThrow("Unexpected EOF/EOL while parsing bone.pos.x");
        SMDI_PARSE_RETURN;
    }
    if(!ParseFloat(szCurrent,&szCurrent,(float&)vPos.y)) {
        LogErrorNoThrow("Unexpected EOF/EOL while parsing bone.pos.y");
        SMDI_PARSE_RETURN;
    }
    if(!ParseFloat(szCurrent,&szCurrent,(float&)vPos.z)) {
        LogErrorNoThrow("Unexpected EOF/EOL while parsing bone.pos.z");
        SMDI_PARSE_RETURN;
    }
    if(!ParseFloat(szCurrent,&szCurrent,(float&)vRot.x)) {
        LogErrorNoThrow("Unexpected EOF/EOL while parsing bone.rot.x");
        SMDI_PARSE_RETURN;
    }
    if(!ParseFloat(szCurrent,&szCurrent,(float&)vRot.y)) {
        LogErrorNoThrow("Unexpected EOF/EOL while parsing bone.rot.y");
        SMDI_PARSE_RETURN;
    }
    if(!ParseFloat(szCurrent,&szCurrent,(float&)vRot.z)) {
        LogErrorNoThrow("Unexpected EOF/EOL while parsing bone.rot.z");
        SMDI_PARSE_RETURN;
    }
    // build the transformation matrix of the key
    key.matrix.FromEulerAnglesXYZ(vRot.x,vRot.y,vRot.z); {
        aiMatrix4x4 mTemp;
        mTemp.a4 = vPos.x;
        mTemp.b4 = vPos.y;
        mTemp.c4 = vPos.z;
        key.matrix = mTemp * key.matrix;
    }
    key.vPos = vPos;
    key.vRot = vRot;
    // go to the beginning of the next line
    SMDI_PARSE_RETURN;
}

// ------------------------------------------------------------------------------------------------
// Parse a triangle
void SMDImporter::ParseTriangle(const char* szCurrent, const char** szCurrentOut) {
    asTriangles.push_back(SMD::Face());
    SMD::Face& face = asTriangles.back();

    if(!SkipSpaces(szCurrent,&szCurrent)) {
        LogErrorNoThrow("Unexpected EOF/EOL while parsing a triangle");
        return;
    }

    // read the texture file name
    const char* szLast = szCurrent;
    while (!IsSpaceOrNewLine(*++szCurrent));

    // ... and get the index that belongs to this file name
    face.iTexture = GetTextureIndex(std::string(szLast,(uintptr_t)szCurrent-(uintptr_t)szLast));

    SkipSpacesAndLineEnd(szCurrent,&szCurrent);

    // load three vertices
    for (unsigned int iVert = 0; iVert < 3;++iVert) {
        ParseVertex(szCurrent,&szCurrent, face.avVertices[iVert]);
    }
    *szCurrentOut = szCurrent;
}

// ------------------------------------------------------------------------------------------------
// Parse a float
bool SMDImporter::ParseFloat(const char* szCurrent, const char** szCurrentOut, float& out) {
    if(!SkipSpaces(&szCurrent)) {
        return false;
    }

    *szCurrentOut = fast_atoreal_move<float>(szCurrent,out);
    return true;
}

// ------------------------------------------------------------------------------------------------
// Parse an unsigned int
bool SMDImporter::ParseUnsignedInt(const char* szCurrent, const char** szCurrentOut, unsigned int& out) {
    if(!SkipSpaces(&szCurrent)) {
        return false;
    }

    out = strtoul10(szCurrent,szCurrentOut);
    return true;
}

// ------------------------------------------------------------------------------------------------
// Parse a signed int
bool SMDImporter::ParseSignedInt(const char* szCurrent, const char** szCurrentOut, int& out) {
    if(!SkipSpaces(&szCurrent)) {
        return false;
    }

    out = strtol10(szCurrent,szCurrentOut);
    return true;
}

// ------------------------------------------------------------------------------------------------
// Parse a vertex
void SMDImporter::ParseVertex(const char* szCurrent,
        const char** szCurrentOut, SMD::Vertex& vertex,
        bool bVASection /*= false*/) {
    if (SkipSpaces(&szCurrent) && IsLineEnd(*szCurrent)) {
        SkipSpacesAndLineEnd(szCurrent,&szCurrent);
        return ParseVertex(szCurrent,szCurrentOut,vertex,bVASection);
    }
    if(!ParseSignedInt(szCurrent,&szCurrent,(int&)vertex.iParentNode)) {
        LogErrorNoThrow("Unexpected EOF/EOL while parsing vertex.parent");
        SMDI_PARSE_RETURN;
    }
    if(!ParseFloat(szCurrent,&szCurrent,(float&)vertex.pos.x)) {
        LogErrorNoThrow("Unexpected EOF/EOL while parsing vertex.pos.x");
        SMDI_PARSE_RETURN;
    }
    if(!ParseFloat(szCurrent,&szCurrent,(float&)vertex.pos.y)) {
        LogErrorNoThrow("Unexpected EOF/EOL while parsing vertex.pos.y");
        SMDI_PARSE_RETURN;
    }
    if(!ParseFloat(szCurrent,&szCurrent,(float&)vertex.pos.z)) {
        LogErrorNoThrow("Unexpected EOF/EOL while parsing vertex.pos.z");
        SMDI_PARSE_RETURN;
    }
    if(!ParseFloat(szCurrent,&szCurrent,(float&)vertex.nor.x)) {
        LogErrorNoThrow("Unexpected EOF/EOL while parsing vertex.nor.x");
        SMDI_PARSE_RETURN;
    }
    if(!ParseFloat(szCurrent,&szCurrent,(float&)vertex.nor.y)) {
        LogErrorNoThrow("Unexpected EOF/EOL while parsing vertex.nor.y");
        SMDI_PARSE_RETURN;
    }
    if(!ParseFloat(szCurrent,&szCurrent,(float&)vertex.nor.z)) {
        LogErrorNoThrow("Unexpected EOF/EOL while parsing vertex.nor.z");
        SMDI_PARSE_RETURN;
    }

    if (bVASection) {
        SMDI_PARSE_RETURN;
    }

    if(!ParseFloat(szCurrent,&szCurrent,(float&)vertex.uv.x)) {
        LogErrorNoThrow("Unexpected EOF/EOL while parsing vertex.uv.x");
        SMDI_PARSE_RETURN;
    }
    if(!ParseFloat(szCurrent,&szCurrent,(float&)vertex.uv.y)) {
        LogErrorNoThrow("Unexpected EOF/EOL while parsing vertex.uv.y");
        SMDI_PARSE_RETURN;
    }

    // now read the number of bones affecting this vertex
    // all elements from now are fully optional, we don't need them
    unsigned int iSize = 0;
    if(!ParseUnsignedInt(szCurrent,&szCurrent,iSize)) {
        SMDI_PARSE_RETURN;
    }
    vertex.aiBoneLinks.resize(iSize,std::pair<unsigned int, float>(0,0.0f));

    for (std::vector<std::pair<unsigned int, float> >::iterator
            i =  vertex.aiBoneLinks.begin();
            i != vertex.aiBoneLinks.end();++i) {
        if(!ParseUnsignedInt(szCurrent,&szCurrent,(*i).first)) {
            SMDI_PARSE_RETURN;
        }
        if(!ParseFloat(szCurrent,&szCurrent,(*i).second)) {
            SMDI_PARSE_RETURN;
        }
    }

    // go to the beginning of the next line
    SMDI_PARSE_RETURN;
}

#endif // !! ASSIMP_BUILD_NO_SMD_IMPORTER<|MERGE_RESOLUTION|>--- conflicted
+++ resolved
@@ -4,11 +4,6 @@
 ---------------------------------------------------------------------------
 
 Copyright (c) 2006-2018, assimp team
-<<<<<<< HEAD
-
-
-=======
->>>>>>> 4be93cbd
 
 All rights reserved.
 
@@ -51,11 +46,6 @@
 
 #ifndef ASSIMP_BUILD_NO_SMD_IMPORTER
 
-<<<<<<< HEAD
-// internal headers
-#include "SMDLoader.h"
-=======
->>>>>>> 4be93cbd
 #include <assimp/fast_atof.h>
 #include <assimp/SkeletonMeshBuilder.h>
 #include <assimp/Importer.hpp>
@@ -159,17 +149,9 @@
     if (!asBones.empty()) {
         // Check whether all bones have been initialized
         for (std::vector<SMD::Bone>::const_iterator
-<<<<<<< HEAD
-            i =  asBones.begin();
-            i != asBones.end();++i)
-        {
-            if (!(*i).mName.length())
-            {
-=======
                 i =  asBones.begin();
                 i != asBones.end();++i) {
             if (!(*i).mName.length()) {
->>>>>>> 4be93cbd
                 ASSIMP_LOG_WARN("SMD: Not all bones have been initialized");
                 break;
             }
@@ -220,11 +202,7 @@
     const size_t BufferSize = 1024;
     char szTemp[BufferSize];
     ai_assert(strlen(msg) < 1000);
-<<<<<<< HEAD
-    ai_snprintf(szTemp,1024,"Line %u: %s",iLineNumber,msg);
-=======
     ai_snprintf(szTemp,BufferSize,"Line %u: %s",iLineNumber,msg);
->>>>>>> 4be93cbd
     ASSIMP_LOG_WARN(szTemp);
 }
 
@@ -272,20 +250,11 @@
     // collect all faces
     iNum = 0;
     for (std::vector<SMD::Face>::const_iterator
-<<<<<<< HEAD
-        iFace =  asTriangles.begin();
-        iFace != asTriangles.end();++iFace,++iNum)
-    {
-        if (UINT_MAX == (*iFace).iTexture)aaiFaces[(*iFace).iTexture].push_back( 0 );
-        else if ((*iFace).iTexture >= aszTextures.size())
-        {
-=======
             iFace =  asTriangles.begin();
             iFace != asTriangles.end();++iFace,++iNum) {
         if (UINT_MAX == (*iFace).iTexture) {
             aaiFaces[(*iFace).iTexture].push_back( 0 );
         } else if ((*iFace).iTexture >= aszTextures.size()) {
->>>>>>> 4be93cbd
             ASSIMP_LOG_INFO("[SMD/VTA] Material index overflow in face");
             aaiFaces[(*iFace).iTexture].push_back((unsigned int)aszTextures.size()-1);
         } else {
@@ -357,13 +326,7 @@
 
                     // FIX: The second check is here just to make sure we won't
                     // assign more than one weight to a single vertex index
-<<<<<<< HEAD
-                    if (pairval.first >= asBones.size() ||
-                        pairval.first == face.avVertices[iVert].iParentNode)
-                    {
-=======
                     if (pairval.first >= asBones.size() || pairval.first == face.avVertices[iVert].iParentNode) {
->>>>>>> 4be93cbd
                         ASSIMP_LOG_ERROR("[SMD/VTA] Bone index overflow. "
                             "The bone index will be ignored, the weight will be assigned "
                             "to the vertex' parent node");
@@ -381,15 +344,8 @@
                 // that the parent of a vertex is 0xffffffff (if the corresponding
                 // entry in the file was unreadable)
                 // ******************************************************************
-<<<<<<< HEAD
-                if (fSum < 0.975f && face.avVertices[iVert].iParentNode != UINT_MAX)
-                {
-                    if (face.avVertices[iVert].iParentNode >= asBones.size())
-                    {
-=======
                 if (fSum < 0.975f && face.avVertices[iVert].iParentNode != UINT_MAX) {
                     if (face.avVertices[iVert].iParentNode >= asBones.size()) {
->>>>>>> 4be93cbd
                         ASSIMP_LOG_ERROR("[SMD/VTA] Bone index overflow. "
                             "The index of the vertex parent bone is invalid. "
                             "The remaining weights will be normalized to 1.0");
@@ -703,12 +659,7 @@
         // "version <n> \n", <n> should be 1 for hl and hl2 SMD files
         if (TokenMatch(szCurrent,"version",7)) {
             if(!SkipSpaces(szCurrent,&szCurrent)) break;
-<<<<<<< HEAD
-            if (1 != strtoul10(szCurrent,&szCurrent))
-            {
-=======
             if (1 != strtoul10(szCurrent,&szCurrent)) {
->>>>>>> 4be93cbd
                 ASSIMP_LOG_WARN("SMD.version is not 1. This "
                     "file format is not known. Continuing happily ...");
             }
@@ -959,12 +910,7 @@
     aiVector3D vRot;
 
     unsigned int iBone  = 0;
-<<<<<<< HEAD
-    if(!ParseUnsignedInt(szCurrent,&szCurrent,iBone))
-    {
-=======
     if(!ParseUnsignedInt(szCurrent,&szCurrent,iBone)) {
->>>>>>> 4be93cbd
         ASSIMP_LOG_ERROR("Unexpected EOF/EOL while parsing bone index");
         SMDI_PARSE_RETURN;
     }
